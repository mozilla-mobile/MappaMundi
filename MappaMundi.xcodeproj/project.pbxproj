--- conflicted
+++ resolved
@@ -445,17 +445,12 @@
 				ENABLE_BITCODE = NO;
 				INFOPLIST_FILE = MappaMundi/Info.plist;
 				INSTALL_PATH = "$(LOCAL_LIBRARY_DIR)/Frameworks";
-<<<<<<< HEAD
-				IPHONEOS_DEPLOYMENT_TARGET = 10.0;
+				IPHONEOS_DEPLOYMENT_TARGET = 11.4;
 				LD_RUNPATH_SEARCH_PATHS = (
 					"$(inherited)",
 					"@executable_path/Frameworks",
 					"@loader_path/Frameworks",
 				);
-=======
-				IPHONEOS_DEPLOYMENT_TARGET = 11.4;
-				LD_RUNPATH_SEARCH_PATHS = "$(inherited) @executable_path/Frameworks @loader_path/Frameworks";
->>>>>>> 9e8ad3ce
 				MTL_ENABLE_DEBUG_INFO = INCLUDE_SOURCE;
 				MTL_FAST_MATH = YES;
 				OTHER_LDFLAGS = (
@@ -489,17 +484,12 @@
 				ENABLE_BITCODE = NO;
 				INFOPLIST_FILE = MappaMundi/Info.plist;
 				INSTALL_PATH = "$(LOCAL_LIBRARY_DIR)/Frameworks";
-<<<<<<< HEAD
-				IPHONEOS_DEPLOYMENT_TARGET = 10.0;
+				IPHONEOS_DEPLOYMENT_TARGET = 11.4;
 				LD_RUNPATH_SEARCH_PATHS = (
 					"$(inherited)",
 					"@executable_path/Frameworks",
 					"@loader_path/Frameworks",
 				);
-=======
-				IPHONEOS_DEPLOYMENT_TARGET = 11.4;
-				LD_RUNPATH_SEARCH_PATHS = "$(inherited) @executable_path/Frameworks @loader_path/Frameworks";
->>>>>>> 9e8ad3ce
 				MTL_FAST_MATH = YES;
 				OTHER_LDFLAGS = (
 					"-weak_framework",
